[package]
name = "geph4-client"
version = "4.99.17"
authors = ["nullchinchilla <nullchinchilla@pm.me>"]
edition = "2021"
description = "Geph client"
license = "GPL-3.0-only"
repository = "https://github.com/geph-official/geph4-client"

# See more keys and their definitions at https://doc.rust-lang.org/cargo/reference/manifest.html

[patch.crates-io]
# sosistab2-obfsudp={path="../sosistab2-obfsudp"}
# sosistab2={path="../sosistab2"}

#geph5-client={path="../geph5/binaries/geph5-client"}
#sillad={path="../geph5/libraries/sillad"}
#geph5-broker-protocol={path="../geph5/libraries/geph5-broker-protocol"}

[lib]
name = "geph4client" 
crate-type = ["staticlib", "lib", "cdylib"]

[dependencies]
anyhow = "1.0.75"

async-h1 = "2.3.4"
bincode = "1.3.3"
flume = "0.10.14"

os_pipe = "1.1.4"
dirs = "3.0.2"
ed25519-dalek = { version = "2", features = [
    "serde",
], default-features = false }
futures-util = "0.3.28"
hex = "0.4.3"
http-types = "2.12.0"
log = "0.4.20"
once_cell = "1.18.0"
parking_lot = { version = "0.11.2", features = ["serde"] }
rand = "0.7.3"
regex = "1.10.0"
rsa-fdh = "0.5.0"

scopeguard = "1.2.0"
serde = { version = "1.0.189", features = ["derive"] }
serde_json = "1.0.107"
sha2 = "0.9.9"
smol = "1.3.0"
smol-timeout = "0.6.0"
socksv5 = "0.2.0"

strsim = "0.10.0"
structopt = "0.3.26"
x25519-dalek = { version = "2", features = ["serde"], default-features = false }
chrono = "0.4.31"

socket2 = "0.3.19"
treebitmap = { package = "ip_network_table-deps-treebitmap", version = "0.5.0" }
pnet_packet = "0.35"
governor = "0.3.2"
async-dup = "1.2.2"
bytes = { version = "1.5.0", features = ["serde"] }
tap = "1.0.1"
smolscale = "0.4.2"
async-compat = "0.2.2"
im = "15.1.0"
event-listener = "2.5.3"
cached = "0.23.0"
rustls = "0.19.1"
webpki-roots = "0.21.1"
strip-ansi-escapes = "0.1.1"
 
geph-nat = "0.1.6"
mizaru = "0.1.3"
geph4-aioutils = "0.1.5"
# alloc_geiger = "0.1"
<<<<<<< HEAD
geph5-client = {path="../geph5/binaries/geph5-client", features=["windivert"]}
geph5-broker-protocol = {path="../geph5/libraries/geph5-broker-protocol"}
sillad = {path="../geph5/libraries/sillad"}
=======
geph5-client = {version="0.2.17", features=["windivert"]}
geph5-broker-protocol = "0.2.7"
sillad = "0.2.1"
>>>>>>> 43a0eb6a
# socks2http
tokio = { version = "1.33.0", features = ["rt", "net", "io-util"] }
hyper = { version = "0.14.27", features = [
    "http1", 
    "client",
    "server",
    "tcp",
    "stream",
] }
pin-project = "1.1.3"
http = "0.2.9"
psl = "2.1.4"
async-trait = "0.1.73"
tracing = "0.1.39"
env_logger = "0.9.3"
rlimit = "0.6.2"
binary-search = "0.1.2"
fastrand = "1.9.0"

nanorpc = "0.1.12"

native-tls = { version = "0.2.11", features = ["vendored"] }
itertools = "0.10.5"
whoami = "1.4.1"
tiny_http = "0.12.0"
thiserror = "1.0.49"
backoff = "0.4.0"
shutdown_hooks = "0.1.0"
libc = "0.2.149"
signal-hook = "0.3.17"
dashmap = "5.5.3"
default-net = "0.11.0"
eff-wordlist = "1.0.2"
blake3 = "1.5.0"
byteorder = "1.5.0"
smol_str = "0.1.24"


stdcode = "0.1.14"
# jemallocator-global = "0.3.2"
panic-message = "0.3.0"
rusqlite = { version = "0.30.0", features = ["backup", "bundled"] }
cap = "0.1.2"
colored = "2.0.4"
pad = "0.1.6"
futures-intrusive = "0.5.0"
oneshot = "0.1.6"
io-lifetimes = "1.0.5"
rustix = "0.36.9"
# tmelcrypt = "0.2.7"

geph4-protocol = "0.19.0-alpha.2"
# geph4-protocol = { git = "https://github.com/geph-official/geph4-protocol", branch = "user-info" }

# melprot = "0.13.7"
acidjson = "0.1.3"
# melstructs = "0.3.2"
# gibbername = "0.1.1"
# melbootstrap = "0.8.4"
moka = "0.11.3"
async-once-cell = "0.5.3"
clone-macro = "0.1.0"
sqlx = { version = "0.7.3", default-features = false, features = [
    "sqlite",
    "runtime-tokio",
] }
derivative = "2.2.0"
async-signal = "0.2.5"
slab = "0.4.9"
sharded-slab = "0.1.7"
async-broadcast = "0.6.0"
tmelcrypt = "0.2.7"
isocountry = "0.3.2"
base32 = "0.5.1"
async-event = "0.2.1"
# tracing-subscriber = "0.2.15"

[target.'cfg(unix)'.dependencies]
tun = "0.5.5"


[target.'cfg(windows)'.dependencies]
winapi = { version = "0.3.9", features = ["minwindef", "mmsystem", "timeapi"] }

[profile.dev]
panic = "unwind"
opt-level = 1


[profile.release-dbg]
inherits = "dev"
opt-level = 3

[profile.release]
panic = "abort"
opt-level = 's'
debug = 1
strip = false
lto=true
codegen-units=1<|MERGE_RESOLUTION|>--- conflicted
+++ resolved
@@ -76,15 +76,9 @@
 mizaru = "0.1.3"
 geph4-aioutils = "0.1.5"
 # alloc_geiger = "0.1"
-<<<<<<< HEAD
-geph5-client = {path="../geph5/binaries/geph5-client", features=["windivert"]}
-geph5-broker-protocol = {path="../geph5/libraries/geph5-broker-protocol"}
-sillad = {path="../geph5/libraries/sillad"}
-=======
 geph5-client = {version="0.2.17", features=["windivert"]}
 geph5-broker-protocol = "0.2.7"
 sillad = "0.2.1"
->>>>>>> 43a0eb6a
 # socks2http
 tokio = { version = "1.33.0", features = ["rt", "net", "io-util"] }
 hyper = { version = "0.14.27", features = [
