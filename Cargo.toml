[package]
name = "geph4-client"
version = "4.7.13"
authors = ["nullchinchilla <nullchinchilla@pm.me>"]
edition = "2021"
description="Geph client"
license="GPL-3.0-only"

# See more keys and their definitions at https://doc.rust-lang.org/cargo/reference/manifest.html

[patch.crates-io]
# sosistab2={path="../sosistab2"}

[lib]
name = "geph4client"
crate-type = ["staticlib", "lib"]

 
[dependencies]
anyhow = "1.0.69"
<<<<<<< HEAD
geph4-protocol = { git = "https://github.com/geph-official/geph4-protocol", branch = "gibbername-exits" }
=======
 geph4-protocol= "0.15"
#geph4-protocol = { git = "https://github.com/geph-official/geph4-protocol", branch = "gibbername-exits" }
>>>>>>> 2a78c2d6

async-h1= "2.3.3"
bincode = "1.3.3"
flume = "0.10.14"
  
os_pipe = "1.1.3"
dirs = "3.0.2"
ed25519-dalek={ version = "1.0.1", features = ["serde"] }
futures-util= "0.3.26"
hex = "0.4.3"
http-types = "2.12.0"
log = "0.4.17"
once_cell= "1.17.0"
parking_lot = { version = "0.11.2", features = ["serde"] }
rand= "0.7.3"
regex = "1.7.1"
rsa-fdh = "0.5.0"

scopeguard = "1.1.0"
serde = { version = "1.0.152", features = ["derive"] }
serde_json = "1.0.93"
sha2 = "0.9.9"
smol = "1.3.0"
smol-timeout = "0.6.0"
socksv5 = "0.2.0"

strsim = "0.10.0"
structopt = "0.3.26"
x25519-dalek={ version = "1.2.0", features = ["serde"] }
chrono = "0.4.23"

socket2= "0.3.19"
treebitmap={ package = "ip_network_table-deps-treebitmap", version = "0.5.0" }
pnet_packet= "0.27.2"
governor= "0.3.2"
async-dup= "1.2.2"
bytes= { version = "1.4.0", features = ["serde"] }
tap= "1.0.1"
smolscale= "0.3.52"
async-compat= "0.2.1"
im= "15.1.0"
event-listener= "2.5.3"
cached= "0.23.0"
rustls= "0.19.1"
webpki-roots= "0.21.1"
strip-ansi-escapes = "0.1.1"

geph-nat = "0.1.6"
mizaru = "0.1.3"
geph4-aioutils = "0.1.5"
# alloc_geiger = "0.1"

# socks2http
tokio = { version = "1.25.0", features = ["rt","net", "io-util"] }
hyper = { version = "0.14.24", features = ["http1", "client", "server", "tcp", "stream"] }
pin-project = "1.0.12"
http = "0.2.8"
psl = "2.1.3"
async-trait = "0.1.64"
tracing = "0.1.37"
env_logger = "0.9.3"
rlimit = "0.6.2"
binary-search = "0.1.2"
fastrand = "1.8.0"

nanorpc = "0.1.12"

native-tls={ version = "0.2.11", features = ["vendored"] }
itertools = "0.10.5"
whoami = "1.3.0"
tiny_http = "0.12.0"
thiserror = "1.0.38"
backoff = "0.4.0"
shutdown_hooks = "0.1.0"
libc = "0.2.139"
signal-hook = "0.3.14"
dashmap = "5.4.0"
default-net = "0.11.0"
eff-wordlist = "1.0.2"
blake3 = "1.3.3"
byteorder = "1.4.3"
smol_str = "0.1.24"
sosistab2 = "0.8.8"
stdcode = "0.1.14"
# jemallocator-global = "0.3.2"
panic-message = "0.3.0"
rusqlite = { version = "0.28.0", features = ["backup","bundled"] }
cap = "0.1.1"
colored = "2.0.0"
pad = "0.1.6"
futures-intrusive = "0.5.0"
oneshot = "0.1.5"
io-lifetimes = "=1.0.5"
rustix = "=0.36.9"
tmelcrypt = "0.2.7"
# tracing-subscriber = "0.2.15"

[target.'cfg(unix)'.dependencies]
tun = "0.5.4"


[target.'cfg(windows)'.dependencies]
winapi = { version = "0.3.9", features = ["minwindef", "mmsystem", "timeapi"] }

[profile.dev]
panic = "unwind"
opt-level=1


[profile.release-dbg]
inherits="dev"
opt-level=3

[profile.release]
panic = "abort"
opt-level=3
debug=0
lto=true
strip=true
codegen-units = 1<|MERGE_RESOLUTION|>--- conflicted
+++ resolved
@@ -18,12 +18,7 @@
  
 [dependencies]
 anyhow = "1.0.69"
-<<<<<<< HEAD
 geph4-protocol = { git = "https://github.com/geph-official/geph4-protocol", branch = "gibbername-exits" }
-=======
- geph4-protocol= "0.15"
-#geph4-protocol = { git = "https://github.com/geph-official/geph4-protocol", branch = "gibbername-exits" }
->>>>>>> 2a78c2d6
 
 async-h1= "2.3.3"
 bincode = "1.3.3"
