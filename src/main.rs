--- conflicted
+++ resolved
@@ -8,11 +8,9 @@
 static ALLOCATOR: Cap<alloc::System> = Cap::new(alloc::System, usize::max_value());
 
 fn main() -> anyhow::Result<()> {
-<<<<<<< HEAD
     ALLOCATOR.set_limit(45 * 1024 * 1024).unwrap();
-=======
-    #[cfg(target_os = "android")]
->>>>>>> 43a0eb6a
+
+    #[cfg(any(target_os = "android", target_os = "ios"))]
     smolscale::permanently_single_threaded();
 
     smolscale::spawn(async {
