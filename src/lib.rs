--- conflicted
+++ resolved
@@ -16,6 +16,7 @@
 use pad::{Alignment, PadStr};
 
 use sharded_slab::Slab;
+use smol::channel::Sender;
 use structopt::StructOpt;
 use sync::sync_json;
 
@@ -39,7 +40,8 @@
     std::env::remove_var("http_proxy");
     std::env::remove_var("https_proxy");
 
-    let mut recv_logs = config_logging();
+    let (send_logs, recv_logs) = smol::channel::bounded(1000);
+    config_logging(send_logs);
     let version = env!("CARGO_PKG_VERSION");
     log::info!("geph4-client v{} starting...", version);
     std::env::set_var("GEPH_VERSION", version);
@@ -68,45 +70,6 @@
 
 static LONGEST_LINE_EVER: AtomicUsize = AtomicUsize::new(0);
 
-<<<<<<< HEAD
-fn config_logging() -> async_broadcast::Receiver<String> {
-    static LOG_SINK: Lazy<(
-        async_broadcast::Sender<String>,
-        async_broadcast::Receiver<String>,
-    )> = Lazy::new(|| async_broadcast::broadcast(1000));
-
-    if let Err(e) = env_logger::Builder::from_env(
-        env_logger::Env::default()
-            .default_filter_or("geph4client=debug,geph4_protocol=debug,melprot=debug,warn"),
-    )
-    .format_timestamp_millis()
-    .format(move |buf, record| {
-        let preamble = format!(
-            "[{} {}]:",
-            record.module_path().unwrap_or("none").dimmed(),
-            match record.level() {
-                log::Level::Error => "ERRO".red(),
-                log::Level::Warn => "WARN".bright_yellow(),
-                log::Level::Info => "INFO".bright_green(),
-                log::Level::Debug => "DEBG".bright_blue(),
-                log::Level::Trace => "TRAC".bright_black(),
-            },
-        );
-        let len = strip_ansi_escapes::strip(&preamble).unwrap().len();
-        let longest = LONGEST_LINE_EVER.fetch_max(len, Ordering::SeqCst);
-        let preamble = ""
-            .pad_to_width_with_alignment(longest.saturating_sub(len), Alignment::Right)
-            + &preamble;
-        let line = format!("{} {}", preamble, record.args());
-        writeln!(buf, "{}", line).unwrap();
-        let _ = LOG_SINK.0.try_broadcast(
-            String::from_utf8_lossy(&strip_ansi_escapes::strip(line).unwrap()).to_string(),
-        );
-        Ok(())
-    })
-    .format_target(false)
-    .try_init()
-=======
 fn config_logging(logs: Sender<String>) {
     if let Err(e) =
         env_logger::Builder::from_env(env_logger::Env::default().default_filter_or(
@@ -139,21 +102,19 @@
         })
         .format_target(false)
         .try_init()
->>>>>>> 8fef8893
     {
         log::debug!("{}", e);
     }
-
-    LOG_SINK.1.clone()
 }
 
 static SLAB: Lazy<Slab<ConnectDaemon>> = Lazy::new(Slab::new);
 
 fn save_logs(daemon_key: c_int) {
-    let mut recv_logs = config_logging();
+    let (send_logs, recv_logs) = smol::channel::bounded(1000);
+    config_logging(send_logs);
     let shuffler = smolscale::spawn::<anyhow::Result<()>>(async move {
         loop {
-            let received = recv_logs.recv_direct().await?;
+            let received = recv_logs.recv().await?;
             if let Some(daemon) = SLAB.get(daemon_key as usize) {
                 daemon.debug().add_logline(&received);
             } else {
