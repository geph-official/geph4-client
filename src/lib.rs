--- conflicted
+++ resolved
@@ -146,13 +146,7 @@
         let opt = ConnectOpt::from_iter_safe(args.into_iter())?;
         let daemon = smolscale::block_on(async { ConnectDaemon::start(opt).await })?;
         let ret = SLAB.insert(daemon).unwrap() as c_int;
-<<<<<<< HEAD
         save_logs(ret);
-=======
-
-        geph_save_logs(ret);
-
->>>>>>> e0b2c51c
         anyhow::Ok(ret)
     };
     match fallible() {
